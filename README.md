--- conflicted
+++ resolved
@@ -335,16 +335,6 @@
 
 ### FAQ
 
-<<<<<<< HEAD
-```bash
-# Copy to your project's .claude directory
-mkdir -p .claude/skills .claude/rules
-cp -r node_modules/@t1mmen/srtd/.claude/skills/srtd-cli .claude/skills/
-cp node_modules/@t1mmen/srtd/.claude/rules/srtd.md .claude/rules/
-```
-
-The skill activates when working with SQL templates, migrations-templates directories, or `.buildlog.json` files. The rule provides inline guidance for template files.
-=======
 <details>
 <summary><strong>Why do generated migrations redefine entire objects?</strong></summary>
 
@@ -359,7 +349,6 @@
 
 <details>
 <summary><strong>Why plain SQL instead of a DSL?</strong></summary>
->>>>>>> 19263d35
 
 SQL is already the right language. srtd adds workflow improvements, not syntax.
 </details>
