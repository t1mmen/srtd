#!/bin/bash

set -e  # Exit on any error

# Ensure we're in the project root
cd "$(dirname "$0")/.."

# Paths that will be modified during demo
DEMO_PATHS=(
    "supabase/migrations-templates"
    "supabase/migrations"
    "srtd.config.json"
)

# Cleanup function - restore git state
cleanup() {
    local exit_code=$?
    echo ""
    echo "🧹 Restoring git state..."

    # Restore tracked files to committed state
    git checkout -- "${DEMO_PATHS[@]}" 2>/dev/null || true

    # Remove untracked files created during demo (like the 4th template)
    git clean -fd supabase/migrations-templates supabase/migrations 2>/dev/null || true

    # Pop stash if we created one
    if [ "$STASHED" = "true" ]; then
        echo "📦 Restoring stashed changes..."
        git stash pop --quiet || echo "⚠️ Could not restore stash"
    fi

    exit $exit_code
}

trap cleanup EXIT

# Check for uncommitted changes in demo paths
echo "🔍 Checking git state..."
if ! git diff --quiet -- "${DEMO_PATHS[@]}" 2>/dev/null || \
   ! git diff --cached --quiet -- "${DEMO_PATHS[@]}" 2>/dev/null; then
    echo "📦 Stashing uncommitted changes in demo paths..."
    git stash push -m "demo-recording-backup" -- "${DEMO_PATHS[@]}"
    STASHED=true
else
    STASHED=false
fi

# Reset to clean git state - this gives us the 3 shipped templates + migrations
echo "🧹 Resetting to clean git state..."
git checkout -- "${DEMO_PATHS[@]}" 2>/dev/null || true
git clean -fd supabase/migrations-templates supabase/migrations 2>/dev/null || true
rm -f srtd.config.json
rm -f supabase/migrations-templates/.srtd.buildlog.local.json

<<<<<<< HEAD
# CRITICAL: Clean up buildlog files to ensure fresh state
# Without this, SRTD may not detect template changes from previous runs
rm -f supabase/migrations-templates/.srtd.buildlog.json
rm -f supabase/migrations-templates/.srtd.buildlog.local.json

# Copy demo templates
echo "📝 Setting up demo templates..."
mkdir -p supabase/migrations-templates
mkdir -p supabase/migrations
cp demo-templates/*.sql supabase/migrations-templates/

# Build
echo "🔨 Building..."
=======
# Build CLI
echo "🔨 Building CLI..."
>>>>>>> 19263d35
npm run build
npm link
chmod u+x ./dist/cli.js

# The repo ships with 3 templates + pre-built migrations
# The demo will create the 4th template (get_user_email) live via heredoc
echo "📦 Verifying shipped state..."
echo "  Templates: $(ls supabase/migrations-templates/*.sql | wc -l | tr -d ' ')"
echo "  Migrations: $(ls supabase/migrations/*.sql | wc -l | tr -d ' ')"

# Record the demo
echo "🎥 Recording demo..."
vhs readme-demo.tape

echo "✨ Demo recorded! Check readme-demo.gif"<|MERGE_RESOLUTION|>--- conflicted
+++ resolved
@@ -51,26 +51,13 @@
 git checkout -- "${DEMO_PATHS[@]}" 2>/dev/null || true
 git clean -fd supabase/migrations-templates supabase/migrations 2>/dev/null || true
 rm -f srtd.config.json
+
+# CRITICAL: Clean up buildlog files to ensure fresh state
+# Without this, SRTD may not detect template changes from previous runs
 rm -f supabase/migrations-templates/.srtd.buildlog.local.json
 
-<<<<<<< HEAD
-# CRITICAL: Clean up buildlog files to ensure fresh state
-# Without this, SRTD may not detect template changes from previous runs
-rm -f supabase/migrations-templates/.srtd.buildlog.json
-rm -f supabase/migrations-templates/.srtd.buildlog.local.json
-
-# Copy demo templates
-echo "📝 Setting up demo templates..."
-mkdir -p supabase/migrations-templates
-mkdir -p supabase/migrations
-cp demo-templates/*.sql supabase/migrations-templates/
-
-# Build
-echo "🔨 Building..."
-=======
 # Build CLI
 echo "🔨 Building CLI..."
->>>>>>> 19263d35
 npm run build
 npm link
 chmod u+x ./dist/cli.js
