import fs from 'node:fs/promises';
import path from 'node:path';
import chalk from 'chalk';
import { calculateMD5 } from './calculateMD5.js';
<<<<<<< HEAD
import { getConfig } from './config.js'; 
=======
import { getConfig } from './config.js';
>>>>>>> 77248cbe
import { fileExists } from './fileExists.js';
import { loadBuildLog } from './loadBuildLog.js';
import { saveBuildLog } from './saveBuildLog.js';

export async function registerTemplate(templatePath: string, baseDir: string): Promise<void> {
  const config = await getConfig();

  const pathsToTry = [
    path.resolve(templatePath),
    path.resolve(baseDir, templatePath),
    path.join(baseDir, templatePath),
  ];

  let resolvedPath: string | null = null;
  for (const p of pathsToTry) {
    if (await fileExists(p)) {
      resolvedPath = p;
      break;
    }
  }

  if (!resolvedPath) {
    console.log(chalk.red('Error:'), `Template file not found. Tried:`);
    for (const p of pathsToTry) {
      console.log(chalk.dim(`  - ${path.relative(baseDir, p)}`));
    }
    throw new Error(`Template ${templatePath} not found`);
  }

  if (!resolvedPath.startsWith(path.resolve(baseDir, config.templateDir))) {
    throw new Error(
      `Template in wrong directly, must be located inside of configured templateDir: ${config.templateDir}/*`
    );
  }

  const content = await fs.readFile(resolvedPath, 'utf-8');
  const hash = await calculateMD5(content);
  const relativePath = path.relative(baseDir, resolvedPath);
  const now = new Date().toISOString();

  // Update build log
  const buildLog = await loadBuildLog(baseDir, 'common');
  buildLog.templates[relativePath] = {
    lastBuildHash: hash,
    lastBuildDate: now,
    lastMigrationFile: ``, // Unknown, may want to allow entering this?
  };

  await saveBuildLog(baseDir, buildLog, 'common');
  console.log(chalk.green(`✓ Registered template:`), relativePath);
}<|MERGE_RESOLUTION|>--- conflicted
+++ resolved
@@ -2,11 +2,7 @@
 import path from 'node:path';
 import chalk from 'chalk';
 import { calculateMD5 } from './calculateMD5.js';
-<<<<<<< HEAD
-import { getConfig } from './config.js'; 
-=======
 import { getConfig } from './config.js';
->>>>>>> 77248cbe
 import { fileExists } from './fileExists.js';
 import { loadBuildLog } from './loadBuildLog.js';
 import { saveBuildLog } from './saveBuildLog.js';
