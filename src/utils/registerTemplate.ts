import fs from 'node:fs/promises';
import path from 'node:path';
import chalk from 'chalk';
import { calculateMD5 } from './calculateMD5.js';
import { fileExists } from './fileExists.js';
import { loadBuildLog } from './loadBuildLog.js';
import { saveBuildLog } from './saveBuildLog.js';

export async function registerTemplate(templatePath: string, baseDir: string): Promise<void> {
<<<<<<< HEAD
  const pathsToTry = [
    path.resolve(templatePath),
    path.resolve(baseDir, templatePath),
    path.join(baseDir, templatePath)
=======
  const config = await getConfig();

  const pathsToTry = [
    path.resolve(templatePath),
    path.resolve(baseDir, templatePath),
    path.join(baseDir, templatePath),
>>>>>>> 73b9e74d
  ];

  let resolvedPath: string | null = null;
  for (const p of pathsToTry) {
    if (await fileExists(p)) {
      resolvedPath = p;
      break;
    }
  }

  if (!resolvedPath) {
    console.log(chalk.red('Error:'), `Template file not found. Tried:`);
    for (const p of pathsToTry) {
      console.log(chalk.dim(`  - ${path.relative(baseDir, p)}`));
    }
    throw new Error(`Template ${templatePath} not found`);
  }

  if (!resolvedPath.startsWith(path.resolve(baseDir, config.templateDir))) {
    throw new Error(
      `Template in wrong directly, must be located inside of configured templateDir: ${config.templateDir}/*`
    );
  }

  const content = await fs.readFile(resolvedPath, 'utf-8');
  const hash = await calculateMD5(content);
  const relativePath = path.relative(baseDir, resolvedPath);
  const now = new Date().toISOString();

  // Update build log
  const buildLog = await loadBuildLog(baseDir, 'common');
  buildLog.templates[relativePath] = {
    lastBuildHash: hash,
    lastBuildDate: now,
    lastMigrationFile: ``, // Unknown, may want to allow entering this?
  };

  await saveBuildLog(baseDir, buildLog, 'common');
  console.log(chalk.green(`✓ Registered template:`), relativePath);
}<|MERGE_RESOLUTION|>--- conflicted
+++ resolved
@@ -7,19 +7,12 @@
 import { saveBuildLog } from './saveBuildLog.js';
 
 export async function registerTemplate(templatePath: string, baseDir: string): Promise<void> {
-<<<<<<< HEAD
-  const pathsToTry = [
-    path.resolve(templatePath),
-    path.resolve(baseDir, templatePath),
-    path.join(baseDir, templatePath)
-=======
   const config = await getConfig();
 
   const pathsToTry = [
     path.resolve(templatePath),
     path.resolve(baseDir, templatePath),
     path.join(baseDir, templatePath),
->>>>>>> 73b9e74d
   ];
 
   let resolvedPath: string | null = null;
